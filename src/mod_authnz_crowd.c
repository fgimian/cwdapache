/* Standard headers */
#include <stdbool.h>
#include <string.h>

/* Apache Portable Runtime includes */
#include "apr_strings.h"
#include "apr_xlate.h"

/* Apache httpd includes */
#include "ap_provider.h"
#include "httpd.h"
#include "http_core.h"
#include "http_config.h"
#include "http_log.h"
#include "http_request.h"
#include "mod_auth.h"

#undef PACKAGE_BUGREPORT
#undef PACKAGE_NAME
#undef PACKAGE_STRING
#undef PACKAGE_TARNAME
#undef PACKAGE_VERSION

#include "../config.h"

#include "crowd_client.h"
#include "util.h"

#include "mod_authnz_crowd.h"

static struct
{
    const char *cache_max_entries_string;
    const char *cache_max_age_string;
} authnz_crowd_process_config;

typedef struct
{
    bool authoritative;
    bool authoritative_set;
    const char *crowd_timeout_string;
    apr_array_header_t *basic_auth_xlates;  /* Character translations to be used when decoding Basic authentication
                                               credentials. */
    crowd_config *crowd_config;
    bool accept_sso;
    bool accept_sso_set;
    bool create_sso;
    bool create_sso_set;
    bool ssl_verify_peer_set;

} authnz_crowd_dir_config;

module AP_MODULE_DECLARE_DATA authnz_crowd_module;

static apr_array_header_t *dir_configs = NULL;

/** Function to allow all modules to create per directory configuration
 *  structures.
 *  @param p The pool to use for all allocations.
 *  @param dir The directory currently being processed.
 *  @return The per-directory structure created
 */
static void *create_dir_config(apr_pool_t *p, char *dir)
{
    ap_log_perror(APLOG_MARK, APLOG_DEBUG, 0, p, "Creating Crowd config for '%s'", dir);
    authnz_crowd_dir_config *dir_config = log_palloc(p, apr_pcalloc(p, sizeof(authnz_crowd_dir_config)));
    if (dir_config == NULL) {
        exit(1);
    }
    dir_config->authoritative = true;
    dir_config->accept_sso = true;
    dir_config->create_sso = true;
    dir_config->crowd_config = crowd_create_config(p);
    if (dir_config->crowd_config == NULL) {
        exit(1);
    }
    dir_config->crowd_config->crowd_ssl_verify_peer = true;
    dir_config->basic_auth_xlates = log_palloc(p, apr_array_make(p, 0, sizeof(apr_xlate_t *)));
    if (dir_config->basic_auth_xlates == NULL) {
        exit(1);
    }

    // Add new config to list of this module's per-directory configs, for checking during the post-config phase.
    if (dir_configs == NULL)  {
        dir_configs = log_palloc(p, apr_array_make(p, 0, sizeof(authnz_crowd_dir_config *)));
        if (dir_configs == NULL) {
            exit(1);
        }
    }
    APR_ARRAY_PUSH(dir_configs, authnz_crowd_dir_config *) = dir_config;

    return dir_config;
}

static const char *set_once_error(const cmd_parms *parms)
{
    const char *error
        = log_palloc(parms->temp_pool, apr_psprintf(parms->temp_pool, "%s specified multiple times", parms->cmd->name));
    if (error == NULL) {
        error = "Out of memory";
    }
    return error;
}

static const char *set_once(const cmd_parms *parms, const char **location, const char *w)
{
    if (*location != NULL) {
        return set_once_error(parms);
    }
    *location = log_palloc(parms->temp_pool, apr_pstrdup(parms->pool, w));
    if (*location == NULL) {
        return "Out of memory";
    }
    return NULL;
}

static const char *set_flag_once(const cmd_parms *parms, bool *location, bool *set_location, int on) {
    if (*set_location) {
        return set_once_error(parms);
    }
    *location = on;
    *set_location = true;
    return NULL;
}

static const char *set_authz_crowd_authoritative(cmd_parms *parms, void *mconfig, int on)
{
    authnz_crowd_dir_config *config = (authnz_crowd_dir_config *) mconfig;
    return set_flag_once(parms, &(config->authoritative), &(config->authoritative_set), on);
}

static const char *set_crowd_app_name(cmd_parms *parms, void *mconfig, const char *w)
{
    authnz_crowd_dir_config *config = (authnz_crowd_dir_config *) mconfig;
    return set_once(parms, &(config->crowd_config->crowd_app_name), w);
}

static const char *set_crowd_app_password(cmd_parms *parms, void *mconfig, const char *w)
{
    authnz_crowd_dir_config *config = (authnz_crowd_dir_config *) mconfig;
    return set_once(parms, &(config->crowd_config->crowd_app_password), w);
}

static const char *add_basic_auth_conversion(const char *encoding, authnz_crowd_dir_config *config, apr_pool_t *pconf,
    apr_pool_t *ptemp)
{
    apr_xlate_t *conversion;
    if (apr_xlate_open(&conversion, "UTF-8", encoding, pconf) != APR_SUCCESS) {
        const char *error = log_palloc(ptemp, apr_psprintf(ptemp, "Encoding not supported: '%s'", encoding));
        if (error == NULL) {
            error = "Out of memory";
        }
        return error;
    }
    APR_ARRAY_PUSH(config->basic_auth_xlates, apr_xlate_t *) = conversion;
    return NULL;
}

static const char *set_crowd_basic_auth_encoding(cmd_parms *parms, void *mconfig, const char *w)
{
    authnz_crowd_dir_config *config = (authnz_crowd_dir_config *) mconfig;
    return add_basic_auth_conversion(w, config, parms->pool, parms->temp_pool);
}

static const char *set_crowd_timeout(cmd_parms *parms, void *mconfig, const char *w)
{
    authnz_crowd_dir_config *config = (authnz_crowd_dir_config *) mconfig;
    return set_once(parms, &(config->crowd_timeout_string), w);
}

static const char *set_crowd_cert_path(cmd_parms *parms, void *mconfig, const char *w)
{
    // Ignore empty URLs.  Will be reported as a missing parameter.
    if (*w == '\0') {
        return;
    }

    authnz_crowd_dir_config *config = (authnz_crowd_dir_config *) mconfig;
    return set_once(parms, &(config->crowd_config->crowd_cert_path), w);
}

static const char *set_crowd_url(cmd_parms *parms, void *mconfig, const char *w)
{
    // Ignore empty URLs.  Will be reported as a missing parameter.
    if (*w == '\0') {
        return NULL;
    }
    // Add a trailing slash if one does not already exist.
    if (w[strlen(w) - 1] != '/') {
        w = log_palloc(parms->temp_pool, apr_pstrcat(parms->temp_pool, w, "/", NULL));
        if (w == NULL) {
            return "Out of memory";
        }
    }

    authnz_crowd_dir_config *config = (authnz_crowd_dir_config *) mconfig;
    return set_once(parms, &(config->crowd_config->crowd_url), w);
}

static const char *set_crowd_cache_max_age(cmd_parms *parms, void *mconfig __attribute__((unused)),
    const char *w __attribute__((unused)))
{
    return set_once(parms, &(authnz_crowd_process_config.cache_max_age_string), w);
}

static const char *set_crowd_cache_max_entries(cmd_parms *parms, void *mconfig __attribute__((unused)), const char *w)
{
    return set_once(parms, &(authnz_crowd_process_config.cache_max_entries_string), w);
}

static const char *set_crowd_accept_sso(cmd_parms *parms, void *mconfig, int on)
{
    authnz_crowd_dir_config *config = (authnz_crowd_dir_config *) mconfig;
    return set_flag_once(parms, &(config->accept_sso), &(config->accept_sso_set), on);
}

static const char *set_crowd_create_sso(cmd_parms *parms, void *mconfig, int on)
{
    authnz_crowd_dir_config *config = (authnz_crowd_dir_config *) mconfig;
    return set_flag_once(parms, &(config->create_sso), &(config->create_sso_set), on);
}

<<<<<<< HEAD
static const char *set_crowd_ssl_verify_peer(cmd_parms *parms, void *mconfig, int on)
{
    authnz_crowd_dir_config *config = (authnz_crowd_dir_config *) mconfig;
    return set_flag_once(parms, &(config->crowd_config->crowd_ssl_verify_peer), &(config->ssl_verify_peer_set), on);
=======
static const char *set_crowd_groups_env_name(cmd_parms *parms, void *mconfig, const char *w)
{
    authnz_crowd_dir_config *config = (authnz_crowd_dir_config *) mconfig;
    return set_once(parms, &(config->crowd_config->groups_env_name), w);
>>>>>>> 88c4e011
}

static const command_rec commands[] =
{
    AP_INIT_FLAG("AuthzCrowdAuthoritative", set_authz_crowd_authoritative, NULL, OR_AUTHCFG,
        "'On' if Crowd should be considered authoritative for denying authorisation; "
        "'Off' if a lower-level provider can override authorisation denial by Crowd (default = On)"),
    AP_INIT_TAKE1("CrowdAppName", set_crowd_app_name, NULL, OR_AUTHCFG,
        "The name of this application, as configured in Crowd"),
    AP_INIT_TAKE1("CrowdAppPassword", set_crowd_app_password, NULL, OR_AUTHCFG,
        "The password of this application, as configured in Crowd"),
    AP_INIT_ITERATE("CrowdBasicAuthEncoding", set_crowd_basic_auth_encoding, NULL, OR_AUTHCFG,
        "The list of character encodings that will be used to interpret Basic authentication credentials "
        "(default is ISO-8859-1 only"),
    AP_INIT_TAKE1("CrowdTimeout", set_crowd_timeout, NULL, OR_AUTHCFG,
        "The maximum length of time, in seconds, to wait for a response from Crowd (default or 0 = no timeout)"),
    AP_INIT_TAKE1("CrowdURL", set_crowd_url, NULL, OR_AUTHCFG, "The base URL of the Crowd server"),
    AP_INIT_TAKE1("CrowdCertPath", set_crowd_cert_path, NULL, OR_AUTHCFG, "The path to the SSL certificate file to supply to curl for Crowd over SSL"),
    AP_INIT_TAKE1("CrowdCacheMaxAge", set_crowd_cache_max_age, NULL, RSRC_CONF,
        "The maximum length of time that successful results from Crowd can be cached, in seconds"
        " (default = 60 seconds)"),
    AP_INIT_TAKE1("CrowdCacheMaxEntries", set_crowd_cache_max_entries, NULL, RSRC_CONF,
        "The maximum number of successful results from Crowd that can be cached at any time"
        " (default = 500, 0 = disable cache)"),
    AP_INIT_FLAG("CrowdAcceptSSO", set_crowd_accept_sso, NULL, OR_AUTHCFG,
        "'On' if single-sign on cookies should be accepted; 'Off' otherwise (default = On)"),
    AP_INIT_FLAG("CrowdCreateSSO", set_crowd_create_sso, NULL, OR_AUTHCFG,
        "'On' if single-sign on cookies should be created; 'Off' otherwise (default = On)"),
<<<<<<< HEAD
    AP_INIT_FLAG("CrowdSSLVerifyPeer", set_crowd_ssl_verify_peer, NULL, OR_AUTHCFG,
            "'On' if SSL certificate validation should occur when connecting to Crowd; 'Off' otherwise (default = On)"),
=======
    AP_INIT_TAKE1("CrowdGroupsEnvName", set_crowd_groups_env_name, NULL, OR_AUTHCFG,
        "Name of the environment variable in which to store a space-delimited list of groups that the remote user belongs to"),
>>>>>>> 88c4e011
    {0}
};

static authnz_crowd_dir_config *get_config(request_rec *r) {
    authnz_crowd_dir_config *config
        = (authnz_crowd_dir_config *) ap_get_module_config(r->per_dir_config, &authnz_crowd_module);
    if (config == NULL) {
        ap_log_rerror(APLOG_MARK, APLOG_CRIT, 0, r, "Configuration not found.");
    }
    return config;
}

typedef struct {
    request_rec *r;
    authnz_crowd_dir_config *config;
    char *cookie_name;
    size_t cookie_name_len;
    char *token;
} check_for_cookie_data_t;

static bool is_https(request_rec *r) {
     const char *https = apr_table_get(r->subprocess_env, "HTTPS");
     return https != NULL && strcmp(https, "on");
}

static int check_for_cookie(void *rec, const char *key, const char *value) {
    if (strcasecmp("Cookie", key) == 0) {
        check_for_cookie_data_t *data = rec;
        if (data->cookie_name == NULL) {
            crowd_cookie_config_t *cookie_config = crowd_get_cookie_config(data->r, data->config->crowd_config);
            if (cookie_config == NULL || cookie_config->cookie_name == NULL || (cookie_config->secure && !is_https(data->r))) {
                return 0;
            }
            data->cookie_name = log_ralloc(data->r, apr_pstrcat(data->r->pool, cookie_config->cookie_name, "=", NULL));
            if (data->cookie_name == NULL) {
                return 0;
            }
            data->cookie_name_len = strlen(data->cookie_name);
        }
        char *cookies = log_ralloc(data->r, apr_pstrdup(data->r->pool, value));
        if (cookies == NULL) {
            return 0;
        }
        apr_collapse_spaces(cookies, cookies);
        char *last;
        char *cookie = apr_strtok(cookies, ";,", &last);
        while (cookie != NULL) {
            if (strncasecmp(cookie, data->cookie_name, data->cookie_name_len) == 0) {
                data->token = log_ralloc(data->r, apr_pstrdup(data->r->pool, cookie + data->cookie_name_len));
                return 0;
            }
            cookie = apr_strtok(NULL, ";,", &last);
        }
    }
    return 1;
}

#define GRP_ENV_MAX_GROUPS 128
#define GRP_ENV_DELIMITER " "
#define GRP_ENV_DELIMITER_LEN (sizeof(GRP_ENV_DELIMITER) - sizeof(char))
static void crowd_set_groups_env_variable(request_rec *r) {
    authnz_crowd_dir_config *config = get_config(r);
    const char *group_env_name = config->crowd_config->groups_env_name;
    if (group_env_name == NULL) {
        ap_log_rerror(APLOG_MARK, APLOG_DEBUG, 0, r, "CrowdGroupsEnvName undefined; returning.");
        return;
    }

    apr_array_header_t *user_groups = authnz_crowd_user_groups(r->user, r);
    if (user_groups == NULL) {
        ap_log_rerror(APLOG_MARK, APLOG_NOTICE, 0, r, "While setting groups environment variable '%s' for remote user '%s': authnz_crowd_user_groups() returned NULL.", group_env_name, r->user);
        return;
    }

    apr_size_t ngrps = user_groups->nelts;
    if (ngrps <= 0) {
        apr_table_set(r->subprocess_env, group_env_name, "");
        ap_log_rerror(APLOG_MARK, APLOG_DEBUG, 0, r, "Set groups environment variable '%s' for remote user '%s' to empty.", group_env_name, r->user);
        return;
    }

    if (ngrps > GRP_ENV_MAX_GROUPS) {
        ap_log_rerror(APLOG_MARK, APLOG_NOTICE, 0, r, "While setting groups environment variable '%s' for remote user '%s': Value will be clipped as number of groups (%d) exceeds GRP_ENV_MAX_GROUPS (%d).", group_env_name, r->user, ngrps, GRP_ENV_MAX_GROUPS);
        ngrps = GRP_ENV_MAX_GROUPS;
    }

    apr_size_t nvec = ngrps + (ngrps - 1); /* Groups + conjunctive delimiters */
    struct iovec *iov = apr_pcalloc(r->pool, sizeof(struct iovec) * nvec);
    int i, k;
    for (i = 0, k = 0; i < ngrps; i++) {
        if (i >= 1) {
            /* Join previous entry with a delimiter */
            iov[k].iov_base = GRP_ENV_DELIMITER;
            iov[k].iov_len = GRP_ENV_DELIMITER_LEN;
            k++;
        }

        void *grp = APR_ARRAY_IDX(user_groups, i, void *);
        iov[k].iov_base = grp;
        iov[k].iov_len = strlen(grp);
        k++;
    }

    const char *groups = apr_pstrcatv(r->pool, iov, nvec, NULL);
    if (groups == NULL) {
        ap_log_rerror(APLOG_MARK, APLOG_NOTICE, 0, r, "While setting groups environment variable '%s' for remote user '%s': apr_pstrcatv() returned NULL.", group_env_name, r->user);
        return;
    }

    apr_table_set(r->subprocess_env, group_env_name, groups);
    ap_log_rerror(APLOG_MARK, APLOG_DEBUG, 0, r, "Set groups environment variable '%s' for remote user '%s' to '%s'", group_env_name, r->user, groups);
}

static int check_user_id(request_rec *r) {
    authnz_crowd_dir_config *config = get_config(r);
    if (config == NULL || !(config->accept_sso)) {
        return DECLINED;
    }
    check_for_cookie_data_t data = { .r = r, .config = config };
    apr_table_do(check_for_cookie, &data, r->headers_in, NULL);
    if (data.token == NULL) {
        return DECLINED;
    }
    if (crowd_validate_session(r, config->crowd_config, data.token, &r->user) == CROWD_AUTHENTICATE_SUCCESS) {
        r->ap_auth_type = "Crowd SSO";
        crowd_set_groups_env_variable(r);
        return OK;
    }
    return DECLINED;
}

#define XLATE_BUFFER_SIZE 256

static bool xlate_string(apr_xlate_t *xlate, const char *input, char *output) {
    apr_size_t input_left = strlen(input);
    apr_size_t output_left = XLATE_BUFFER_SIZE;
    if (apr_xlate_conv_buffer(xlate, input, &input_left, output, &output_left) != APR_SUCCESS
        || input_left != 0
        || apr_xlate_conv_buffer(xlate, NULL, NULL, output, &output_left) != APR_SUCCESS
        || output_left < 1) {
        return false;
    }
    return true;
}

/* Given a username and password, expected to return AUTH_GRANTED if we can validate this user/password combination. */
static authn_status authn_crowd_check_password(request_rec *r, const char *user, const char *password)
{
    authnz_crowd_dir_config *config = get_config(r);
    if (config == NULL) {
        return AUTH_GENERAL_ERROR;
    }

    apr_array_header_t *basic_auth_xlates = config->basic_auth_xlates;
    int i;
    for (i = 0; i < basic_auth_xlates->nelts; i++) {
        apr_xlate_t *xlate = APR_ARRAY_IDX(basic_auth_xlates, i, apr_xlate_t *);
        char xlated_user[XLATE_BUFFER_SIZE] = {};
        char xlated_password[XLATE_BUFFER_SIZE] = {};
        if (!xlate_string(xlate, user, xlated_user) || !xlate_string(xlate, password, xlated_password)) {
            ap_log_rerror(APLOG_MARK, APLOG_CRIT, 0, r, "Failed to translate basic authentication credentials");
        } else {
            crowd_authenticate_result result = CROWD_AUTHENTICATE_NOT_ATTEMPTED;
            if (config->create_sso) {
                crowd_cookie_config_t *cookie_config = crowd_get_cookie_config(r, config->crowd_config);
                if (cookie_config != NULL && (!cookie_config->secure || is_https(r))) {
                    const char *token;
                    result = crowd_create_session(r, config->crowd_config, xlated_user, xlated_password, &token);
                    if (result == CROWD_AUTHENTICATE_SUCCESS && token != NULL) {
                        char *domain = "";
                        if (cookie_config->domain != NULL && cookie_config->domain[0] == '.') {
                            size_t domainlen = strlen(cookie_config->domain);
                            size_t hostlen = strlen(r->hostname);
                            if (hostlen > domainlen
                                && strcmp(cookie_config->domain, r->hostname + hostlen - domainlen) == 0) {
                                domain = apr_psprintf(r->pool, ";Domain=%s", cookie_config->domain);
                            }
                        }
                        char *cookie = log_ralloc(r,
                            apr_psprintf(r->pool, "%s=%s%s%s;Version=1;Path=/", cookie_config->cookie_name, token,
                            domain, cookie_config->secure ? ";Secure" : ""));
                        if (cookie != NULL) {
                            apr_table_add(r->err_headers_out, "Set-Cookie", cookie);
                        }
                    }
                }
            }
            if (result == CROWD_AUTHENTICATE_NOT_ATTEMPTED) {
                result = crowd_authenticate(r, config->crowd_config, xlated_user, xlated_password);
            }
            switch (result) {
                case CROWD_AUTHENTICATE_SUCCESS:
                    ap_log_rerror(APLOG_MARK, APLOG_INFO, 0, r, "Authenticated '%s'.", xlated_user);
                    crowd_set_groups_env_variable(r);
                    return AUTH_GRANTED;
                case CROWD_AUTHENTICATE_FAILURE:
                    break;
                default:
                    ap_log_rerror(APLOG_MARK, APLOG_CRIT, 0, r, "Crowd authentication failed due to system exception");
                    return AUTH_GENERAL_ERROR;
            }
        }
    }

    return AUTH_DENIED;
}

static const authn_provider authn_crowd_provider =
{
    &authn_crowd_check_password,    /* Callback for HTTP Basic authentication */
    NULL                            /* Callback for HTTP Digest authentication */
};

static unsigned int parse_number(const char *string, const char *name, unsigned int min, unsigned int max,
    unsigned int default_value, server_rec *s) {
    if (string == NULL) {
        return default_value;
    }
    apr_int64_t value = apr_atoi64(string);
    if (errno != 0 || value < 0 || (apr_uint64_t)value > max || (apr_uint64_t)value < min) {
        ap_log_error(APLOG_MARK, APLOG_EMERG, errno, s, "Could not parse %s: '%s'", name, string);
        exit(1);
    }
    return (unsigned int)value;
}

/* Called after configuration is set, to finalise it. */
static int post_config(apr_pool_t *pconf, apr_pool_t *plog __attribute__((unused)), apr_pool_t *ptemp, server_rec *s)
{

    /* Create the caches, if required. */
    unsigned cache_max_entries
        = parse_number(authnz_crowd_process_config.cache_max_entries_string, "CrowdCacheMaxEntries", 0, UINT_MAX, 500,
        s);
    if (cache_max_entries > 0) {
        apr_time_t cache_max_age
            = apr_time_from_sec(parse_number(authnz_crowd_process_config.cache_max_age_string, "CrowdCacheMaxAge", 1,
            UINT_MAX, 60, s));
        if (!crowd_cache_create(pconf, cache_max_age, cache_max_entries)) {
            exit(1);
        }
    }

    if (dir_configs != NULL) {

        /* Iterate over each directory config */
        authnz_crowd_dir_config **dir_config;
        while ((dir_config = apr_array_pop(dir_configs)) != NULL) {

            /* If any of the configuration parameters are specified, ensure that all mandatory parameters are
               specified. */
            crowd_config *crowd_config = (*dir_config)->crowd_config;
            if ((crowd_config->crowd_app_name != NULL || crowd_config->crowd_app_password != NULL
                || crowd_config->crowd_url != NULL)
                && (crowd_config->crowd_app_name == NULL || crowd_config->crowd_app_password == NULL
                || crowd_config->crowd_url == NULL)) {
                ap_log_error(APLOG_MARK, APLOG_EMERG, 0, s,
                    "Missing CrowdAppName, CrowdAppPassword or CrowdURL for a directory.");
                exit(1);
            }

            if ((crowd_config->crowd_app_name != NULL || crowd_config->crowd_app_password != NULL
                || crowd_config->crowd_url != NULL)
                && (crowd_config->crowd_ssl_verify_peer == true && crowd_config->crowd_cert_path == NULL)) {
                ap_log_error(APLOG_MARK, APLOG_EMERG, 0, s,
                        "CrowdSSLVerifyPeer is On but CrowdCertPath is unspecified.");
                exit(1);
            }

            /* Parse the timeout parameter, if specified */
            crowd_config->crowd_timeout
                = parse_number((*dir_config)->crowd_timeout_string, "CrowdTimeout", 0, UINT_MAX, 0, s);

            /* If no basic auth character encodings are specified, setup ISO-8859-1. */
            if (apr_is_empty_array((*dir_config)->basic_auth_xlates)) {
                const char *error = add_basic_auth_conversion("ISO-8859-1", *dir_config, pconf, ptemp);
                if (error != NULL) {
                    ap_log_error(APLOG_MARK, APLOG_EMERG, 0, s,
                        "Could not configure default Basic Authentication translation.  %s", error);
                    exit(1);
                }
            }

        }
    }
    return OK;
}

apr_array_header_t *authnz_crowd_user_groups(const char *username, request_rec *r) {
    authnz_crowd_dir_config *config = get_config(r);
    if (config == NULL) {
        return NULL;
    }
    return crowd_user_groups(username, r, config->crowd_config);
}

/**
 * This hook is used to check to see if the resource being requested
 * is available for the authenticated user (r->user and r->ap_auth_type).
 * It runs after the access_checker and check_user_id hooks. Note that
 * it will *only* be called if Apache determines that access control has
 * been applied to this resource (through a 'Require' directive).
 *
 * @param r the current request
 * @return OK, DECLINED, or HTTP_...
 */
static int auth_checker(request_rec *r) {

    authnz_crowd_dir_config *config = get_config(r);
    if (config == NULL) {
        return HTTP_INTERNAL_SERVER_ERROR;
    }

    if (r->user == NULL) {
        ap_log_rerror(APLOG_MARK, APLOG_CRIT, 0, r, "Authorisation requested, but no user provided.");
        return HTTP_INTERNAL_SERVER_ERROR;
    }

    /* Iterate over requirements */
    const apr_array_header_t *requires = ap_requires(r);
    apr_array_header_t *user_groups = NULL;
    int x;
    for (x = 0; x < requires->nelts; x++) {

        require_line require = APR_ARRAY_IDX(requires, x, require_line);

        /* Ignore this requirement if it does not apply to the HTTP method used in the request. */
        if (!(require.method_mask & (AP_METHOD_BIT << r->method_number))) {
            continue;
        }

        const char *next_word = require.requirement;

        /* Only process group requirements */
        if (strcasecmp(ap_getword_white(r->pool, &next_word), "group") == 0) {

            /* Fetch groups only if actually needed. */
            if (user_groups == NULL) {
                user_groups = crowd_user_groups(r->user, r, config->crowd_config);
                if (user_groups == NULL) {
                    return HTTP_INTERNAL_SERVER_ERROR;
                }
            }

            /* Iterate over the groups mentioned in the requirement. */
            while (*next_word != '\0') {
                const char *required_group = ap_getword_conf(r->pool, &next_word);
                /* Iterate over the user's groups. */
                int y;
                for (y = 0; y < user_groups->nelts; y++) {
                    const char *user_group = APR_ARRAY_IDX(user_groups, y, const char *);
                    if (strcasecmp(user_group, required_group) == 0) {
                        ap_log_rerror(APLOG_MARK, APLOG_INFO, 0, r,
                            "Granted authorisation to '%s' on the basis of membership of '%s'.", r->user, user_group);
                        return OK;
                    }
                }

            }
        }

    }
    
    ap_log_rerror(APLOG_MARK, APLOG_NOTICE, 0, r, "Denied authorisation to '%s'.", r->user);
    return config->authoritative ? HTTP_UNAUTHORIZED : DECLINED;
}

static void register_hooks(apr_pool_t *p)
{
	static const char * const pre_auth_checker[]={ "mod_authz_user.c", NULL };
    ap_hook_post_config(post_config, NULL, NULL, APR_HOOK_MIDDLE);
    ap_hook_check_user_id(check_user_id, NULL, NULL, APR_HOOK_FIRST);
    ap_register_provider(
        p,
        AUTHN_PROVIDER_GROUP,
        "crowd",
        "0",                    /* Version of callback interface, not the version of the implementation. */
        &authn_crowd_provider
    );
    ap_hook_auth_checker(auth_checker, pre_auth_checker, NULL, APR_HOOK_MIDDLE);
    ap_log_perror(APLOG_MARK, APLOG_NOTICE, 0, p, PACKAGE_STRING " installed.");
}

module AP_MODULE_DECLARE_DATA authnz_crowd_module =
{
    STANDARD20_MODULE_STUFF,
    create_dir_config,
    NULL,
    NULL,
    NULL,
    commands,
    register_hooks
};

/* Library initialisation and termination functions */
/* TODO: Another solution will likely be required for non-GCC platforms, e.g. Windows */

void init() __attribute__ ((constructor));

void init()
{
    crowd_init();
}

void term() __attribute__ ((destructor));

void term()
{
    crowd_cleanup();
}<|MERGE_RESOLUTION|>--- conflicted
+++ resolved
@@ -220,17 +220,16 @@
     return set_flag_once(parms, &(config->create_sso), &(config->create_sso_set), on);
 }
 
-<<<<<<< HEAD
 static const char *set_crowd_ssl_verify_peer(cmd_parms *parms, void *mconfig, int on)
 {
     authnz_crowd_dir_config *config = (authnz_crowd_dir_config *) mconfig;
     return set_flag_once(parms, &(config->crowd_config->crowd_ssl_verify_peer), &(config->ssl_verify_peer_set), on);
-=======
+}
+
 static const char *set_crowd_groups_env_name(cmd_parms *parms, void *mconfig, const char *w)
 {
     authnz_crowd_dir_config *config = (authnz_crowd_dir_config *) mconfig;
     return set_once(parms, &(config->crowd_config->groups_env_name), w);
->>>>>>> 88c4e011
 }
 
 static const command_rec commands[] =
@@ -259,13 +258,10 @@
         "'On' if single-sign on cookies should be accepted; 'Off' otherwise (default = On)"),
     AP_INIT_FLAG("CrowdCreateSSO", set_crowd_create_sso, NULL, OR_AUTHCFG,
         "'On' if single-sign on cookies should be created; 'Off' otherwise (default = On)"),
-<<<<<<< HEAD
     AP_INIT_FLAG("CrowdSSLVerifyPeer", set_crowd_ssl_verify_peer, NULL, OR_AUTHCFG,
             "'On' if SSL certificate validation should occur when connecting to Crowd; 'Off' otherwise (default = On)"),
-=======
     AP_INIT_TAKE1("CrowdGroupsEnvName", set_crowd_groups_env_name, NULL, OR_AUTHCFG,
         "Name of the environment variable in which to store a space-delimited list of groups that the remote user belongs to"),
->>>>>>> 88c4e011
     {0}
 };
 
