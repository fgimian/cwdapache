/* Standard headers */
#include <stdbool.h>
#include <string.h>

/* Apache Portable Runtime includes */
#include "apr_strings.h"
#include "apr_xlate.h"

/* Apache httpd includes */
#include "ap_provider.h"
#include "httpd.h"
#include "http_core.h"
#include "http_config.h"
#include "http_log.h"
#include "http_request.h"
#include "mod_auth.h"

#undef PACKAGE_BUGREPORT
#undef PACKAGE_NAME
#undef PACKAGE_STRING
#undef PACKAGE_TARNAME
#undef PACKAGE_VERSION

#include "../config.h"

#include "crowd_client.h"
#include "util.h"

#include "mod_authnz_crowd.h"

static struct
{
    const char *cache_max_entries_string;
    const char *cache_max_age_string;
} authnz_crowd_process_config;

typedef struct
{
    bool authoritative;
    bool authoritative_set;
    const char *crowd_timeout_string;
    apr_array_header_t *basic_auth_xlates;  /* Character translations to be used when decoding Basic authentication
                                               credentials. */
    crowd_config *crowd_config;
    bool accept_sso;
    bool accept_sso_set;
    bool create_sso;
    bool create_sso_set;
    bool ssl_verify_peer_set;

} authnz_crowd_dir_config;

module AP_MODULE_DECLARE_DATA authnz_crowd_module;

static apr_array_header_t *dir_configs = NULL;

/** Function to allow all modules to create per directory configuration
 *  structures.
 *  @param p The pool to use for all allocations.
 *  @param dir The directory currently being processed.
 *  @return The per-directory structure created
 */
static void *create_dir_config(apr_pool_t *p, char *dir)
{
    ap_log_perror(APLOG_MARK, APLOG_DEBUG, 0, p, "Creating Crowd config for '%s'", dir);
    authnz_crowd_dir_config *dir_config = log_palloc(p, apr_pcalloc(p, sizeof(authnz_crowd_dir_config)));
    if (dir_config == NULL) {
        exit(1);
    }
    dir_config->authoritative = true;
    dir_config->accept_sso = true;
    dir_config->create_sso = true;
    dir_config->crowd_config = crowd_create_config(p);
    if (dir_config->crowd_config == NULL) {
        exit(1);
    }
    dir_config->crowd_config->crowd_ssl_verify_peer = true;
    dir_config->basic_auth_xlates = log_palloc(p, apr_array_make(p, 0, sizeof(apr_xlate_t *)));
    if (dir_config->basic_auth_xlates == NULL) {
        exit(1);
    }

    // Add new config to list of this module's per-directory configs, for checking during the post-config phase.
    if (dir_configs == NULL)  {
        dir_configs = log_palloc(p, apr_array_make(p, 0, sizeof(authnz_crowd_dir_config *)));
        if (dir_configs == NULL) {
            exit(1);
        }
    }
    APR_ARRAY_PUSH(dir_configs, authnz_crowd_dir_config *) = dir_config;

    return dir_config;
}

static const char *set_once_error(const cmd_parms *parms)
{
    const char *error
        = log_palloc(parms->temp_pool, apr_psprintf(parms->temp_pool, "%s specified multiple times", parms->cmd->name));
    if (error == NULL) {
        error = "Out of memory";
    }
    return error;
}

static const char *set_once(const cmd_parms *parms, const char **location, const char *w)
{
    if (*location != NULL) {
        return set_once_error(parms);
    }
    *location = log_palloc(parms->temp_pool, apr_pstrdup(parms->pool, w));
    if (*location == NULL) {
        return "Out of memory";
    }
    return NULL;
}

static const char *set_flag_once(const cmd_parms *parms, bool *location, bool *set_location, int on) {
    if (*set_location) {
        return set_once_error(parms);
    }
    *location = on;
    *set_location = true;
    return NULL;
}

static const char *set_authz_crowd_authoritative(cmd_parms *parms, void *mconfig, int on)
{
    authnz_crowd_dir_config *config = (authnz_crowd_dir_config *) mconfig;
    return set_flag_once(parms, &(config->authoritative), &(config->authoritative_set), on);
}

static const char *set_crowd_app_name(cmd_parms *parms, void *mconfig, const char *w)
{
    authnz_crowd_dir_config *config = (authnz_crowd_dir_config *) mconfig;
    return set_once(parms, &(config->crowd_config->crowd_app_name), w);
}

static const char *set_crowd_app_password(cmd_parms *parms, void *mconfig, const char *w)
{
    authnz_crowd_dir_config *config = (authnz_crowd_dir_config *) mconfig;
    return set_once(parms, &(config->crowd_config->crowd_app_password), w);
}

static const char *add_basic_auth_conversion(const char *encoding, authnz_crowd_dir_config *config, apr_pool_t *pconf,
    apr_pool_t *ptemp)
{
    apr_xlate_t *conversion;
    if (apr_xlate_open(&conversion, "UTF-8", encoding, pconf) != APR_SUCCESS) {
        const char *error = log_palloc(ptemp, apr_psprintf(ptemp, "Encoding not supported: '%s'", encoding));
        if (error == NULL) {
            error = "Out of memory";
        }
        return error;
    }
    APR_ARRAY_PUSH(config->basic_auth_xlates, apr_xlate_t *) = conversion;
    return NULL;
}

static const char *set_crowd_basic_auth_encoding(cmd_parms *parms, void *mconfig, const char *w)
{
    authnz_crowd_dir_config *config = (authnz_crowd_dir_config *) mconfig;
    return add_basic_auth_conversion(w, config, parms->pool, parms->temp_pool);
}

static const char *set_crowd_timeout(cmd_parms *parms, void *mconfig, const char *w)
{
    authnz_crowd_dir_config *config = (authnz_crowd_dir_config *) mconfig;
    return set_once(parms, &(config->crowd_timeout_string), w);
}

static const char *set_crowd_cert_path(cmd_parms *parms, void *mconfig, const char *w)
{
    // Ignore empty URLs.  Will be reported as a missing parameter.
    if (*w == '\0') {
        return;
    }

    authnz_crowd_dir_config *config = (authnz_crowd_dir_config *) mconfig;
    return set_once(parms, &(config->crowd_config->crowd_cert_path), w);
}

static const char *set_crowd_url(cmd_parms *parms, void *mconfig, const char *w)
{
    // Ignore empty URLs.  Will be reported as a missing parameter.
    if (*w == '\0') {
        return NULL;
    }
    // Add a trailing slash if one does not already exist.
    if (w[strlen(w) - 1] != '/') {
        w = log_palloc(parms->temp_pool, apr_pstrcat(parms->temp_pool, w, "/", NULL));
        if (w == NULL) {
            return "Out of memory";
        }
    }

    authnz_crowd_dir_config *config = (authnz_crowd_dir_config *) mconfig;
    return set_once(parms, &(config->crowd_config->crowd_url), w);
}

static const char *set_crowd_cache_max_age(cmd_parms *parms, void *mconfig __attribute__((unused)),
    const char *w __attribute__((unused)))
{
    return set_once(parms, &(authnz_crowd_process_config.cache_max_age_string), w);
}

static const char *set_crowd_cache_max_entries(cmd_parms *parms, void *mconfig __attribute__((unused)), const char *w)
{
    return set_once(parms, &(authnz_crowd_process_config.cache_max_entries_string), w);
}

static const char *set_crowd_accept_sso(cmd_parms *parms, void *mconfig, int on)
{
    authnz_crowd_dir_config *config = (authnz_crowd_dir_config *) mconfig;
    return set_flag_once(parms, &(config->accept_sso), &(config->accept_sso_set), on);
}

static const char *set_crowd_create_sso(cmd_parms *parms, void *mconfig, int on)
{
    authnz_crowd_dir_config *config = (authnz_crowd_dir_config *) mconfig;
    return set_flag_once(parms, &(config->create_sso), &(config->create_sso_set), on);
}

static const char *set_crowd_ssl_verify_peer(cmd_parms *parms, void *mconfig, int on)
{
    authnz_crowd_dir_config *config = (authnz_crowd_dir_config *) mconfig;
    return set_flag_once(parms, &(config->crowd_config->crowd_ssl_verify_peer), &(config->ssl_verify_peer_set), on);
}

static const command_rec commands[] =
{
    AP_INIT_FLAG("AuthzCrowdAuthoritative", set_authz_crowd_authoritative, NULL, OR_AUTHCFG,
        "'On' if Crowd should be considered authoritative for denying authorisation; "
        "'Off' if a lower-level provider can override authorisation denial by Crowd (default = On)"),
    AP_INIT_TAKE1("CrowdAppName", set_crowd_app_name, NULL, OR_AUTHCFG,
        "The name of this application, as configured in Crowd"),
    AP_INIT_TAKE1("CrowdAppPassword", set_crowd_app_password, NULL, OR_AUTHCFG,
        "The password of this application, as configured in Crowd"),
    AP_INIT_ITERATE("CrowdBasicAuthEncoding", set_crowd_basic_auth_encoding, NULL, OR_AUTHCFG,
        "The list of character encodings that will be used to interpret Basic authentication credentials "
        "(default is ISO-8859-1 only"),
    AP_INIT_TAKE1("CrowdTimeout", set_crowd_timeout, NULL, OR_AUTHCFG,
        "The maximum length of time, in seconds, to wait for a response from Crowd (default or 0 = no timeout)"),
    AP_INIT_TAKE1("CrowdURL", set_crowd_url, NULL, OR_AUTHCFG, "The base URL of the Crowd server"),
    AP_INIT_TAKE1("CrowdCertPath", set_crowd_cert_path, NULL, OR_AUTHCFG, "The path to the SSL certificate file to supply to curl for Crowd over SSL"),
    AP_INIT_TAKE1("CrowdCacheMaxAge", set_crowd_cache_max_age, NULL, RSRC_CONF,
        "The maximum length of time that successful results from Crowd can be cached, in seconds"
        " (default = 60 seconds)"),
    AP_INIT_TAKE1("CrowdCacheMaxEntries", set_crowd_cache_max_entries, NULL, RSRC_CONF,
        "The maximum number of successful results from Crowd that can be cached at any time"
        " (default = 500, 0 = disable cache)"),
    AP_INIT_FLAG("CrowdAcceptSSO", set_crowd_accept_sso, NULL, OR_AUTHCFG,
        "'On' if single-sign on cookies should be accepted; 'Off' otherwise (default = On)"),
    AP_INIT_FLAG("CrowdCreateSSO", set_crowd_create_sso, NULL, OR_AUTHCFG,
        "'On' if single-sign on cookies should be created; 'Off' otherwise (default = On)"),
<<<<<<< HEAD
    {0}
=======
    AP_INIT_FLAG("CrowdSSLVerifyPeer", set_crowd_ssl_verify_peer, NULL, OR_AUTHCFG,
            "'On' if SSL certificate validation should occur when connecting to Crowd; 'Off' otherwise (default = On)"),
    {NULL}
>>>>>>> 7af3f02a
};

static authnz_crowd_dir_config *get_config(request_rec *r) {
    authnz_crowd_dir_config *config
        = (authnz_crowd_dir_config *) ap_get_module_config(r->per_dir_config, &authnz_crowd_module);
    if (config == NULL) {
        ap_log_rerror(APLOG_MARK, APLOG_CRIT, 0, r, "Configuration not found.");
    }
    return config;
}

typedef struct {
    request_rec *r;
    authnz_crowd_dir_config *config;
    char *cookie_name;
    size_t cookie_name_len;
    char *token;
} check_for_cookie_data_t;

static bool is_https(request_rec *r) {
     const char *https = apr_table_get(r->subprocess_env, "HTTPS");
     return https != NULL && strcmp(https, "on");
}

static int check_for_cookie(void *rec, const char *key, const char *value) {
    if (strcasecmp("Cookie", key) == 0) {
        check_for_cookie_data_t *data = rec;
        if (data->cookie_name == NULL) {
            crowd_cookie_config_t *cookie_config = crowd_get_cookie_config(data->r, data->config->crowd_config);
            if (cookie_config == NULL || cookie_config->cookie_name == NULL || (cookie_config->secure && !is_https(data->r))) {
                return 0;
            }
            data->cookie_name = log_ralloc(data->r, apr_pstrcat(data->r->pool, cookie_config->cookie_name, "=", NULL));
            if (data->cookie_name == NULL) {
                return 0;
            }
            data->cookie_name_len = strlen(data->cookie_name);
        }
        char *cookies = log_ralloc(data->r, apr_pstrdup(data->r->pool, value));
        if (cookies == NULL) {
            return 0;
        }
        apr_collapse_spaces(cookies, cookies);
        char *last;
        char *cookie = apr_strtok(cookies, ";,", &last);
        while (cookie != NULL) {
            if (strncasecmp(cookie, data->cookie_name, data->cookie_name_len) == 0) {
                data->token = log_ralloc(data->r, apr_pstrdup(data->r->pool, cookie + data->cookie_name_len));
                return 0;
            }
            cookie = apr_strtok(NULL, ";,", &last);
        }
    }
    return 1;
}

static int check_user_id(request_rec *r) {
    authnz_crowd_dir_config *config = get_config(r);
    if (config == NULL || !(config->accept_sso)) {
        return DECLINED;
    }
    check_for_cookie_data_t data = { .r = r, .config = config };
    apr_table_do(check_for_cookie, &data, r->headers_in, NULL);
    if (data.token == NULL) {
        return DECLINED;
    }
    if (crowd_validate_session(r, config->crowd_config, data.token, &r->user) == CROWD_AUTHENTICATE_SUCCESS) {
        r->ap_auth_type = "Crowd SSO";
        return OK;
    }
    return DECLINED;
}

#define XLATE_BUFFER_SIZE 256

static bool xlate_string(apr_xlate_t *xlate, const char *input, char *output) {
    apr_size_t input_left = strlen(input);
    apr_size_t output_left = XLATE_BUFFER_SIZE;
    if (apr_xlate_conv_buffer(xlate, input, &input_left, output, &output_left) != APR_SUCCESS
        || input_left != 0
        || apr_xlate_conv_buffer(xlate, NULL, NULL, output, &output_left) != APR_SUCCESS
        || output_left < 1) {
        return false;
    }
    return true;
}

/* Given a username and password, expected to return AUTH_GRANTED if we can validate this user/password combination. */
static authn_status authn_crowd_check_password(request_rec *r, const char *user, const char *password)
{
    authnz_crowd_dir_config *config = get_config(r);
    if (config == NULL) {
        return AUTH_GENERAL_ERROR;
    }

    apr_array_header_t *basic_auth_xlates = config->basic_auth_xlates;
    int i;
    for (i = 0; i < basic_auth_xlates->nelts; i++) {
        apr_xlate_t *xlate = APR_ARRAY_IDX(basic_auth_xlates, i, apr_xlate_t *);
        char xlated_user[XLATE_BUFFER_SIZE] = {};
        char xlated_password[XLATE_BUFFER_SIZE] = {};
        if (!xlate_string(xlate, user, xlated_user) || !xlate_string(xlate, password, xlated_password)) {
            ap_log_rerror(APLOG_MARK, APLOG_CRIT, 0, r, "Failed to translate basic authentication credentials");
        } else {
            crowd_authenticate_result result = CROWD_AUTHENTICATE_NOT_ATTEMPTED;
            if (config->create_sso) {
                crowd_cookie_config_t *cookie_config = crowd_get_cookie_config(r, config->crowd_config);
                if (cookie_config != NULL && (!cookie_config->secure || is_https(r))) {
                    const char *token;
                    result = crowd_create_session(r, config->crowd_config, xlated_user, xlated_password, &token);
                    if (result == CROWD_AUTHENTICATE_SUCCESS && token != NULL) {
                        char *domain = "";
                        if (cookie_config->domain != NULL && cookie_config->domain[0] == '.') {
                            size_t domainlen = strlen(cookie_config->domain);
                            size_t hostlen = strlen(r->hostname);
                            if (hostlen > domainlen
                                && strcmp(cookie_config->domain, r->hostname + hostlen - domainlen) == 0) {
                                domain = apr_psprintf(r->pool, ";Domain=%s", cookie_config->domain);
                            }
                        }
                        char *cookie = log_ralloc(r,
                            apr_psprintf(r->pool, "%s=%s%s%s;Version=1;Path=/", cookie_config->cookie_name, token,
                            domain, cookie_config->secure ? ";Secure" : ""));
                        if (cookie != NULL) {
                            apr_table_add(r->err_headers_out, "Set-Cookie", cookie);
                        }
                    }
                }
            }
            if (result == CROWD_AUTHENTICATE_NOT_ATTEMPTED) {
                result = crowd_authenticate(r, config->crowd_config, xlated_user, xlated_password);
            }
            switch (result) {
                case CROWD_AUTHENTICATE_SUCCESS:
                    ap_log_rerror(APLOG_MARK, APLOG_INFO, 0, r, "Authenticated '%s'.", xlated_user);
                    return AUTH_GRANTED;
                case CROWD_AUTHENTICATE_FAILURE:
                    break;
                default:
                    ap_log_rerror(APLOG_MARK, APLOG_CRIT, 0, r, "Crowd authentication failed due to system exception");
                    return AUTH_GENERAL_ERROR;
            }
        }
    }

    return AUTH_DENIED;
}

static const authn_provider authn_crowd_provider =
{
    &authn_crowd_check_password,    /* Callback for HTTP Basic authentication */
    NULL                            /* Callback for HTTP Digest authentication */
};

static unsigned int parse_number(const char *string, const char *name, unsigned int min, unsigned int max,
    unsigned int default_value, server_rec *s) {
    if (string == NULL) {
        return default_value;
    }
    apr_int64_t value = apr_atoi64(string);
    if (errno != 0 || value < 0 || (apr_uint64_t)value > max || (apr_uint64_t)value < min) {
        ap_log_error(APLOG_MARK, APLOG_EMERG, errno, s, "Could not parse %s: '%s'", name, string);
        exit(1);
    }
    return (unsigned int)value;
}

/* Called after configuration is set, to finalise it. */
static int post_config(apr_pool_t *pconf, apr_pool_t *plog __attribute__((unused)), apr_pool_t *ptemp, server_rec *s)
{

    /* Create the caches, if required. */
    unsigned cache_max_entries
        = parse_number(authnz_crowd_process_config.cache_max_entries_string, "CrowdCacheMaxEntries", 0, UINT_MAX, 500,
        s);
    if (cache_max_entries > 0) {
        apr_time_t cache_max_age
            = apr_time_from_sec(parse_number(authnz_crowd_process_config.cache_max_age_string, "CrowdCacheMaxAge", 1,
            UINT_MAX, 60, s));
        if (!crowd_cache_create(pconf, cache_max_age, cache_max_entries)) {
            exit(1);
        }
    }

    if (dir_configs != NULL) {

        /* Iterate over each directory config */
        authnz_crowd_dir_config **dir_config;
        while ((dir_config = apr_array_pop(dir_configs)) != NULL) {

            /* If any of the configuration parameters are specified, ensure that all mandatory parameters are
               specified. */
            crowd_config *crowd_config = (*dir_config)->crowd_config;
            if ((crowd_config->crowd_app_name != NULL || crowd_config->crowd_app_password != NULL
                || crowd_config->crowd_url != NULL)
                && (crowd_config->crowd_app_name == NULL || crowd_config->crowd_app_password == NULL
                || crowd_config->crowd_url == NULL)) {
                ap_log_error(APLOG_MARK, APLOG_EMERG, 0, s,
                    "Missing CrowdAppName, CrowdAppPassword or CrowdURL for a directory.");
                exit(1);
            }

            if ((crowd_config->crowd_app_name != NULL || crowd_config->crowd_app_password != NULL
                || crowd_config->crowd_url != NULL) 
                && (crowd_config->crowd_ssl_verify_peer == true && crowd_config->crowd_cert_path == NULL)) {
                ap_log_error(APLOG_MARK, APLOG_EMERG, 0, s,
                        "CrowdSSLVerifyPeer is On but CrowdCertPath is unspecified.");
                exit(1);
            }

            /* Parse the timeout parameter, if specified */
            crowd_config->crowd_timeout
                = parse_number((*dir_config)->crowd_timeout_string, "CrowdTimeout", 0, UINT_MAX, 0, s);

            /* If no basic auth character encodings are specified, setup ISO-8859-1. */
            if (apr_is_empty_array((*dir_config)->basic_auth_xlates)) {
                const char *error = add_basic_auth_conversion("ISO-8859-1", *dir_config, pconf, ptemp);
                if (error != NULL) {
                    ap_log_error(APLOG_MARK, APLOG_EMERG, 0, s,
                        "Could not configure default Basic Authentication translation.  %s", error);
                    exit(1);
                }
            }

        }
    }
    return OK;
}

apr_array_header_t *authnz_crowd_user_groups(const char *username, request_rec *r) {
    authnz_crowd_dir_config *config = get_config(r);
    if (config == NULL) {
        return NULL;
    }
    return crowd_user_groups(username, r, config->crowd_config);
}

/**
 * This hook is used to check to see if the resource being requested
 * is available for the authenticated user (r->user and r->ap_auth_type).
 * It runs after the access_checker and check_user_id hooks. Note that
 * it will *only* be called if Apache determines that access control has
 * been applied to this resource (through a 'Require' directive).
 *
 * @param r the current request
 * @return OK, DECLINED, or HTTP_...
 */
static int auth_checker(request_rec *r) {

    authnz_crowd_dir_config *config = get_config(r);
    if (config == NULL) {
        return HTTP_INTERNAL_SERVER_ERROR;
    }

    if (r->user == NULL) {
        ap_log_rerror(APLOG_MARK, APLOG_CRIT, 0, r, "Authorisation requested, but no user provided.");
        return HTTP_INTERNAL_SERVER_ERROR;
    }

    /* Iterate over requirements */
    const apr_array_header_t *requires = ap_requires(r);
    apr_array_header_t *user_groups = NULL;
    int x;
    for (x = 0; x < requires->nelts; x++) {

        require_line require = APR_ARRAY_IDX(requires, x, require_line);

        /* Ignore this requirement if it does not apply to the HTTP method used in the request. */
        if (!(require.method_mask & (AP_METHOD_BIT << r->method_number))) {
            continue;
        }

        const char *next_word = require.requirement;

        /* Only process group requirements */
        if (strcasecmp(ap_getword_white(r->pool, &next_word), "group") == 0) {

            /* Fetch groups only if actually needed. */
            if (user_groups == NULL) {
                user_groups = crowd_user_groups(r->user, r, config->crowd_config);
                if (user_groups == NULL) {
                    return HTTP_INTERNAL_SERVER_ERROR;
                }
            }

            /* Iterate over the groups mentioned in the requirement. */
            while (*next_word != '\0') {
                const char *required_group = ap_getword_conf(r->pool, &next_word);
                /* Iterate over the user's groups. */
                int y;
                for (y = 0; y < user_groups->nelts; y++) {
                    const char *user_group = APR_ARRAY_IDX(user_groups, y, const char *);
                    if (strcasecmp(user_group, required_group) == 0) {
                        ap_log_rerror(APLOG_MARK, APLOG_INFO, 0, r,
                            "Granted authorisation to '%s' on the basis of membership of '%s'.", r->user, user_group);
                        return OK;
                    }
                }

            }
        }

    }
    
    ap_log_rerror(APLOG_MARK, APLOG_NOTICE, 0, r, "Denied authorisation to '%s'.", r->user);
    return config->authoritative ? HTTP_UNAUTHORIZED : DECLINED;
}

static void register_hooks(apr_pool_t *p)
{
	static const char * const pre_auth_checker[]={ "mod_authz_user.c", NULL };
    ap_hook_post_config(post_config, NULL, NULL, APR_HOOK_MIDDLE);
    ap_hook_check_user_id(check_user_id, NULL, NULL, APR_HOOK_FIRST);
    ap_register_provider(
        p,
        AUTHN_PROVIDER_GROUP,
        "crowd",
        "0",                    /* Version of callback interface, not the version of the implementation. */
        &authn_crowd_provider
    );
    ap_hook_auth_checker(auth_checker, pre_auth_checker, NULL, APR_HOOK_MIDDLE);
    ap_log_perror(APLOG_MARK, APLOG_NOTICE, 0, p, PACKAGE_STRING " installed.");
}

module AP_MODULE_DECLARE_DATA authnz_crowd_module =
{
    STANDARD20_MODULE_STUFF,
    create_dir_config,
    NULL,
    NULL,
    NULL,
    commands,
    register_hooks
};

/* Library initialisation and termination functions */
/* TODO: Another solution will likely be required for non-GCC platforms, e.g. Windows */

void init() __attribute__ ((constructor));

void init()
{
    crowd_init();
}

void term() __attribute__ ((destructor));

void term()
{
    crowd_cleanup();
}<|MERGE_RESOLUTION|>--- conflicted
+++ resolved
@@ -252,13 +252,9 @@
         "'On' if single-sign on cookies should be accepted; 'Off' otherwise (default = On)"),
     AP_INIT_FLAG("CrowdCreateSSO", set_crowd_create_sso, NULL, OR_AUTHCFG,
         "'On' if single-sign on cookies should be created; 'Off' otherwise (default = On)"),
-<<<<<<< HEAD
-    {0}
-=======
     AP_INIT_FLAG("CrowdSSLVerifyPeer", set_crowd_ssl_verify_peer, NULL, OR_AUTHCFG,
             "'On' if SSL certificate validation should occur when connecting to Crowd; 'Off' otherwise (default = On)"),
-    {NULL}
->>>>>>> 7af3f02a
+    {0}
 };
 
 static authnz_crowd_dir_config *get_config(request_rec *r) {
@@ -462,7 +458,7 @@
             }
 
             if ((crowd_config->crowd_app_name != NULL || crowd_config->crowd_app_password != NULL
-                || crowd_config->crowd_url != NULL) 
+                || crowd_config->crowd_url != NULL)
                 && (crowd_config->crowd_ssl_verify_peer == true && crowd_config->crowd_cert_path == NULL)) {
                 ap_log_error(APLOG_MARK, APLOG_EMERG, 0, s,
                         "CrowdSSLVerifyPeer is On but CrowdCertPath is unspecified.");
